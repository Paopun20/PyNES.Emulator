name: Build PyNES Emulator
on:
  push:
    branches: [ main, dev ]
  pull_request:
    branches: [ main ]
  release:
    types: [ published ]
<<<<<<< HEAD
  workflow_dispatch: {}

=======
>>>>>>> 1f0653d0
jobs:
  build:
    runs-on: ${{ matrix.os }}
    strategy:
      fail-fast: false
      matrix:
        os: [windows-latest, ubuntu-latest, macos-latest]
<<<<<<< HEAD
        python-version: ['3.13.7']

=======
        python-version: ['3.13']
>>>>>>> 1f0653d0
    defaults:
      run:
        shell: bash
    steps:
<<<<<<< HEAD
    - name: Checkout
      uses: actions/checkout@v5

    - name: Setup Python
      uses: actions/setup-python@v6
=======
    - uses: actions/checkout@v5
    
    - uses: actions/setup-python@v6
>>>>>>> 1f0653d0
      with:
        python-version: ${{ matrix.python-version }}
    
    - name: Get pip cache dir
      id: pip-cache
      shell: bash
      run: |
        echo "dir=$(pip cache dir)" >> $GITHUB_OUTPUT
    
    - name: Cache pip packages
      uses: actions/cache@v4
      with:
        path: ${{ steps.pip-cache.outputs.dir }}
        key: ${{ runner.os }}-pip-${{ matrix.python-version }}-${{ hashFiles('**/requirements.txt') }}
        restore-keys: |
          ${{ runner.os }}-pip-${{ matrix.python-version }}-
          ${{ runner.os }}-pip-
    
    - name: Install OS dependencies
      shell: bash
      run: |
        if [[ "${{ matrix.os }}" == "ubuntu-latest" ]]; then
          sudo apt-get update && sudo apt-get install -y libgl1 libglib2.0-0 libxrender1 libgomp1
        elif [[ "${{ matrix.os }}" == "macos-latest" ]]; then
          brew update
          brew install libomp
        fi
<<<<<<< HEAD

    - name: Get pip cache dir
      id: pip-cache
      run: |
        echo "dir=$(pip cache dir)" >> $GITHUB_OUTPUT

    - name: Cache pip packages
      uses: actions/cache@v4
      with:
        path: ${{ steps.pip-cache.outputs.dir }}
        key: ${{ runner.os }}-pip-${{ matrix.python-version }}-${{ hashFiles('**/requirements.txt') }}
        restore-keys: |
          ${{ runner.os }}-pip-${{ matrix.python-version }}-
          ${{ runner.os }}-pip-

    - name: Install UPX
      id: upx
=======
    
    - name: Install UPX
      continue-on-error: true
>>>>>>> 1f0653d0
      shell: bash
      run: |
        if [[ "${{ matrix.os }}" == "ubuntu-latest" ]]; then
          sudo apt-get update && sudo apt-get install -y upx
          echo "upx_path=$(command -v upx)" >> $GITHUB_OUTPUT

        elif [[ "${{ matrix.os }}" == "macos-latest" ]]; then
          brew install upx
          echo "upx_path=$(command -v upx)" >> $GITHUB_OUTPUT

        elif [[ "${{ matrix.os }}" == "windows-latest" ]]; then
          winget install --id=UPX.UPX -e --accept-source-agreements --accept-package-agreements || true
          userprofile_win="$USERPROFILE"
          userprofile=$(cygpath "$userprofile_win" 2>/dev/null || echo "$userprofile_win")
          upx_link_path="$userprofile/AppData/Local/Microsoft/WinGet/Links"
          upx_exe="$upx_link_path/upx.exe"
          if [[ -f "$upx_exe" ]]; then
            echo "UPX found at $upx_exe"
            echo "upx_path=$upx_exe" >> $GITHUB_OUTPUT
          else
            echo "upx_path=" >> $GITHUB_OUTPUT
          fi
        else
          echo "Unsupported OS: ${{ matrix.os }}"
          exit 1
        fi
    
    - name: Install Python dependencies
      shell: bash
      run: |
        pip install --upgrade pip
        pip install --upgrade -r requirements.txt
        pip install git+https://github.com/pyinstaller/pyinstaller.git
<<<<<<< HEAD

    - id: build
      name: Build PyNES
      continue-on-error: ${{ matrix.os == 'windows-latest' }}
      shell: bash
      run: |
        mkdir -p dist
        BUILD_EXIT=0

        if [[ -n "${{ steps.upx.outputs.upx_path }}" ]]; then
          upx_dir="$(dirname "${{ steps.upx.outputs.upx_path }}")"
          echo "Using UPX from: $upx_dir"
          pyinstaller pynes.spec --clean --noconfirm --upx-dir "$upx_dir" || BUILD_EXIT=$?
        else
          echo "UPX not found, building without compression"
          pyinstaller pynes.spec --clean --noconfirm || BUILD_EXIT=$?
        fi

        if [[ "$BUILD_EXIT" -eq 0 ]]; then
          echo "build_success=true" >> $GITHUB_OUTPUT
=======
    
    - name: Build PyNES
      id: build
      continue-on-error: true
      shell: bash
      run: |
        mkdir -p dist
        if [[ "${{ matrix.os }}" == "windows-latest" ]]; then
          userprofile=$(cygpath "$USERPROFILE")
          upx_path_file="$userprofile/.upx_path"
          if [[ -f "$upx_path_file" ]]; then
            upx_dir="$(dirname "$(cat "$upx_path_file")")"
            echo "Using UPX from: $upx_dir"
            pyinstaller pynes.spec --clean --noconfirm --upx-dir "$upx_dir"
          else
            echo "UPX not found, building without compression"
            pyinstaller pynes.spec --clean --noconfirm
          fi
>>>>>>> 1f0653d0
        else
          echo "build_success=false" >> $GITHUB_OUTPUT
          echo "PyInstaller exited with code $BUILD_EXIT"
        fi
<<<<<<< HEAD
        exit $BUILD_EXIT

    - uses: actions/upload-artifact@v4
      if: steps.build.outputs.build_success == 'true'
=======
        
        # Check if build succeeded
        if [ -d "dist" ] && [ "$(ls -A dist)" ]; then
          echo "build_success=true" >> $GITHUB_OUTPUT
        else
          echo "build_success=false" >> $GITHUB_OUTPUT
        fi
    
    - name: Upload build artifacts
      if: always() && steps.build.outputs.build_success == 'true'
      uses: actions/upload-artifact@v4
>>>>>>> 1f0653d0
      with:
        name: pynes-${{ matrix.os }}-py${{ matrix.python-version }}
        path: |
          dist/*
          icon.ico
<<<<<<< HEAD
        retention-days: 90
=======
        retention-days: 30
    
    - name: Upload build logs on failure
      if: always() && steps.build.outputs.build_success != 'true'
      uses: actions/upload-artifact@v4
      with:
        name: build-logs-${{ matrix.os }}-py${{ matrix.python-version }}
        path: |
          build/
          *.log
        retention-days: 7
    
    - name: Report build status
      if: always()
      run: |
        if [[ "${{ steps.build.outputs.build_success }}" == "true" ]]; then
          echo "✅ Build succeeded for ${{ matrix.os }}"
        else
          echo "❌ Build failed for ${{ matrix.os }}"
          exit 1
        fi
>>>>>>> 1f0653d0
<|MERGE_RESOLUTION|>--- conflicted
+++ resolved
@@ -6,11 +6,8 @@
     branches: [ main ]
   release:
     types: [ published ]
-<<<<<<< HEAD
   workflow_dispatch: {}
 
-=======
->>>>>>> 1f0653d0
 jobs:
   build:
     runs-on: ${{ matrix.os }}
@@ -18,27 +15,17 @@
       fail-fast: false
       matrix:
         os: [windows-latest, ubuntu-latest, macos-latest]
-<<<<<<< HEAD
         python-version: ['3.13.7']
 
-=======
-        python-version: ['3.13']
->>>>>>> 1f0653d0
     defaults:
       run:
         shell: bash
     steps:
-<<<<<<< HEAD
     - name: Checkout
       uses: actions/checkout@v5
 
     - name: Setup Python
       uses: actions/setup-python@v6
-=======
-    - uses: actions/checkout@v5
-    
-    - uses: actions/setup-python@v6
->>>>>>> 1f0653d0
       with:
         python-version: ${{ matrix.python-version }}
     
@@ -66,7 +53,6 @@
           brew update
           brew install libomp
         fi
-<<<<<<< HEAD
 
     - name: Get pip cache dir
       id: pip-cache
@@ -84,11 +70,6 @@
 
     - name: Install UPX
       id: upx
-=======
-    
-    - name: Install UPX
-      continue-on-error: true
->>>>>>> 1f0653d0
       shell: bash
       run: |
         if [[ "${{ matrix.os }}" == "ubuntu-latest" ]]; then
@@ -122,7 +103,6 @@
         pip install --upgrade pip
         pip install --upgrade -r requirements.txt
         pip install git+https://github.com/pyinstaller/pyinstaller.git
-<<<<<<< HEAD
 
     - id: build
       name: Build PyNES
@@ -143,75 +123,17 @@
 
         if [[ "$BUILD_EXIT" -eq 0 ]]; then
           echo "build_success=true" >> $GITHUB_OUTPUT
-=======
-    
-    - name: Build PyNES
-      id: build
-      continue-on-error: true
-      shell: bash
-      run: |
-        mkdir -p dist
-        if [[ "${{ matrix.os }}" == "windows-latest" ]]; then
-          userprofile=$(cygpath "$USERPROFILE")
-          upx_path_file="$userprofile/.upx_path"
-          if [[ -f "$upx_path_file" ]]; then
-            upx_dir="$(dirname "$(cat "$upx_path_file")")"
-            echo "Using UPX from: $upx_dir"
-            pyinstaller pynes.spec --clean --noconfirm --upx-dir "$upx_dir"
-          else
-            echo "UPX not found, building without compression"
-            pyinstaller pynes.spec --clean --noconfirm
-          fi
->>>>>>> 1f0653d0
         else
           echo "build_success=false" >> $GITHUB_OUTPUT
           echo "PyInstaller exited with code $BUILD_EXIT"
         fi
-<<<<<<< HEAD
         exit $BUILD_EXIT
 
     - uses: actions/upload-artifact@v4
       if: steps.build.outputs.build_success == 'true'
-=======
-        
-        # Check if build succeeded
-        if [ -d "dist" ] && [ "$(ls -A dist)" ]; then
-          echo "build_success=true" >> $GITHUB_OUTPUT
-        else
-          echo "build_success=false" >> $GITHUB_OUTPUT
-        fi
-    
-    - name: Upload build artifacts
-      if: always() && steps.build.outputs.build_success == 'true'
-      uses: actions/upload-artifact@v4
->>>>>>> 1f0653d0
       with:
         name: pynes-${{ matrix.os }}-py${{ matrix.python-version }}
         path: |
           dist/*
           icon.ico
-<<<<<<< HEAD
-        retention-days: 90
-=======
-        retention-days: 30
-    
-    - name: Upload build logs on failure
-      if: always() && steps.build.outputs.build_success != 'true'
-      uses: actions/upload-artifact@v4
-      with:
-        name: build-logs-${{ matrix.os }}-py${{ matrix.python-version }}
-        path: |
-          build/
-          *.log
-        retention-days: 7
-    
-    - name: Report build status
-      if: always()
-      run: |
-        if [[ "${{ steps.build.outputs.build_success }}" == "true" ]]; then
-          echo "✅ Build succeeded for ${{ matrix.os }}"
-        else
-          echo "❌ Build failed for ${{ matrix.os }}"
-          exit 1
-        fi
->>>>>>> 1f0653d0
+        retention-days: 90